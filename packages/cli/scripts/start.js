"use strict";

const path = require("path");
const fs = require("fs-extra");
const chalk = require("chalk");
const WebSocket = require("ws");
const esbuild = require("esbuild");
const chokidar = require("chokidar");
const spawn = require("cross-spawn");
const allSettled = require("promise.allsettled");

const sstDeploy = require("./deploy");
const paths = require("./util/paths");
const {
  prepareCdk,
  applyConfig,
  deploy: cdkDeploy,
} = require("./util/cdkHelpers");
const array = require("../lib/array");
const { logger, addFileTransport } = require("../lib/logger");

// Setup logger
addFileTransport();
const clientLogger = logger.child({ label: "client" });
const builderLogger = logger.child({ label: "builder" });

// Create Promise.allSettled shim
allSettled.shim();

const chokidarOptions = {
  persistent: true,
  ignoreInitial: true,
  followSymlinks: false,
  disableGlobbing: false,
  awaitWriteFinish: {
    pollInterval: 100,
    stabilityThreshold: 20,
  },
};
const WEBSOCKET_CLOSE_CODE = {
  NEW_CLIENT_CONNECTED: 4901,
};

let watcher;
let esbuildService;

const builderState = {
  isRebuilding: false,
  entryPointsData: {},
  srcPathsData: {},
  watchedFilesIndex: {},
};
const entryPointDataTemplateObject = {
  srcPath: null,
  handler: null,
  tsconfig: null,
  hasError: false,
  esbuilder: null,
  inputFiles: null,
  outHandler: null,
  transpilePromise: null,
  needsReTranspile: false,
  pendingRequestCallbacks: [],
};
const srcPathDataTemplateObject = {
  srcPath: null,
  tsconfig: null,
  inputFiles: null,
  lintProcess: null,
  typeCheckProcess: null,
  needsReCheck: false,
};

const clientState = {
  ws: null,
  wsKeepAliveTimer: null,
};

const MOCK_SLOW_ESBUILD_RETRANSPILE_IN_MS = 0;

process.on("uncaughtException", (err, origin) => {
  logger.info("===== Unhandled Exception at:", err, "origin:", origin);
});
process.on("unhandledRejection", (reason, promise) => {
  logger.info("===== Unhandled Rejection at:", promise, "reason:", reason);
});
process.on("rejectionHandled", (promise) => {
  logger.info("===== Rejection Handled at:", promise);
});

module.exports = async function (argv, cliInfo) {
  const config = await applyConfig(argv);

  // Deploy debug stack
  config.debugEndpoint = await deployDebugStack(cliInfo, config);

  // Deploy app
  await deployApp(argv, cliInfo, config);

  // Start client
  try {
    await startBuilder([
      { srcPath: "src/api", handler: "api.handler" },
      { srcPath: "src/sns", handler: "sns.handler" },
    ]);
  } catch (e) {
    return;
  }

  startClient(config.debugEndpoint);
};

async function deployDebugStack(cliInfo, config) {
  const stackName = `${config.stage}-debug-stack`;

  logger.info("");
  logger.info("=======================");
  logger.info(" Deploying debug stack");
  logger.info("=======================");
  logger.info("");

  const debugAppArgs = [stackName, config.stage, config.region];
  // Note: When deploying the debug stack, the current working directory is user's app.
  //       Setting the current working directory to debug stack cdk app directory to allow
  //       Lambda Function construct be able to reference code with relative path.
  process.chdir(path.join(paths.ownPath, "assets", "debug-stack"));
  const debugStackRet = await cdkDeploy({
    ...cliInfo.cdkOptions,
    app: `node bin/index.js ${debugAppArgs.join(" ")}`,
    output: "cdk.out",
  });
  // Note: Restore working directory
  process.chdir(paths.appPath);

  // Get WebSocket endpoint
  if (
    !debugStackRet ||
    !debugStackRet.outputs ||
    !debugStackRet.outputs.Endpoint
  ) {
    throw new Error(
      `Failed to get the endpoint from the deployed debug stack ${stackName}`
    );
  }

  return debugStackRet.outputs.Endpoint;
}
async function deployApp(argv, cliInfo, config) {
  logger.info("");
  logger.info("===============");
  logger.info(" Deploying app");
  logger.info("===============");
  logger.info("");

  prepareCdk(argv, cliInfo, config);
  await sstDeploy(argv, config, cliInfo);
}

///////////////////////
// Builder functions //
///////////////////////

async function startBuilder(entryPoints) {
  builderLogger.info("");
  builderLogger.info("===================");
  builderLogger.info(" Starting debugger");
  builderLogger.info("===================");
  builderLogger.info("");

  initializeBuilderState(entryPoints);

  // Run transpiler
  builderLogger.info("Transpiling Lambda code...");

  esbuildService = await esbuild.startService();
  const results = await Promise.allSettled(
    entryPoints.map(({ srcPath, handler }) =>
      // Not catching esbuild errors
      // Letting it handle the error messages for now
      transpile(srcPath, handler)
    )
  );
  esbuildService.stop();

  const hasError = results.some((result) => result.status === "rejected");
  if (hasError) {
    Object.keys(builderState.entryPointsData).forEach((key) => {
      if (builderState.entryPointsData[key].esbuilder !== null) {
        builderState.entryPointsData[key].esbuilder.rebuild.dispose();
      }
    });
    throw new Error("Error transpiling");
  }

  // Validate transpiled
  const srcPaths = getAllSrcPaths();
  if (srcPaths.length === 0) {
    builderLogger.info("Nothing has been transpiled");
    return;
  }

  srcPaths.forEach((srcPath) => {
    const lintProcess = lint(srcPath);
    const typeCheckProcess = typeCheck(srcPath);
    onLintAndTypeCheckStarted({ srcPath, lintProcess, typeCheckProcess });
  });

  // Run watcher
  const allInputFiles = getAllWatchedFiles();

  watcher = chokidar
    .watch(allInputFiles, chokidarOptions)
    .on("all", onFileChange)
    .on("error", (error) => builderLogger.info(`Watch ${error}`))
    .on("ready", () => {
      builderLogger.debug(`Watcher ready for ${allInputFiles.length} files...`);
    });
}
async function updateBuilder() {
  builderLogger.silly(serializeState());

  const { entryPointsData, srcPathsData } = builderState;

  // Run transpiler
  Object.keys(entryPointsData).forEach((key) => {
    let {
      srcPath,
      handler,
      transpilePromise,
      needsReTranspile,
    } = entryPointsData[key];
    if (!transpilePromise && needsReTranspile) {
      const transpilePromise = reTranspiler(srcPath, handler);
      onReTranspileStarted({ srcPath, handler, transpilePromise });
    }
  });

  // Check all entrypoints transpiled, if not => wait
  const isTranspiling = Object.keys(entryPointsData).some(
    (key) => entryPointsData[key].transpilePromise
  );
  if (isTranspiling) {
    return;
  }

  // Check all entrypoints successfully transpiled, if not => do not run lint and checker
  const hasError = Object.keys(entryPointsData).some(
    (key) => entryPointsData[key].hasError
  );
  if (hasError) {
    return;
  }

  // Run linter and type checker
  Object.keys(srcPathsData).forEach((srcPath) => {
    let { lintProcess, typeCheckProcess, needsReCheck } = srcPathsData[srcPath];
    if (needsReCheck) {
      // stop existing linter & type checker
      lintProcess && lintProcess.kill();
      typeCheckProcess && typeCheckProcess.kill();

      // start new linter & type checker
      lintProcess = lint(srcPath);
      typeCheckProcess = typeCheck(srcPath);

      onLintAndTypeCheckStarted({ srcPath, lintProcess, typeCheckProcess });
    }
  });
}

async function onFileChange(ev, file) {
  builderLogger.debug(`File change: ${file}`);

  // Get entrypoints changed
  const entryPointKeys = builderState.watchedFilesIndex[file];
  if (!entryPointKeys) {
    builderLogger.debug("File is not linked to the entry points");
    return;
  }

  // Mark changed entrypoints
  entryPointKeys.map((key) => {
    builderState.entryPointsData[key].needsReTranspile = true;
  });

  await updateBuilder();
}
function onTranspileSucceeded(
  srcPath,
  handler,
  { tsconfig, esbuilder, outHandler, inputFiles }
) {
  const key = `${srcPath}/${handler}`;
  // Update entryPointsData
  builderState.entryPointsData[key] = {
    ...builderState.entryPointsData[key],
    tsconfig,
    esbuilder,
    outHandler,
    inputFiles,
  };

  // Update srcPath index
  builderState.srcPathsData[srcPath] = {
    ...srcPathDataTemplateObject,
    srcPath,
    tsconfig,
    inputFiles,
  };

  // Update inputFiles
  inputFiles.forEach((file) => {
    builderState.watchedFilesIndex[file] =
      builderState.watchedFilesIndex[file] || [];
    builderState.watchedFilesIndex[file].push(key);
  });
}
function onReTranspileStarted({ srcPath, handler, transpilePromise }) {
  const key = `${srcPath}/${handler}`;

  // Print rebuilding message
  if (!builderState.isRebuilding) {
    builderState.isRebuilding = true;
    builderLogger.info("Rebuilding...");
  }

  // Update entryPointsData
  builderState.entryPointsData[key] = {
    ...builderState.entryPointsData[key],
    needsReTranspile: false,
    transpilePromise,
  };
}
async function onReTranspileSucceeded(srcPath, handler, { inputFiles }) {
  const key = `${srcPath}/${handler}`;

  // Note: If the handler included new files, while re-transpiling, the new files
  //       might have been updated. And because the new files has not been added to
  //       the watcher yet, onFileChange() wouldn't get called. We need to re-transpile
  //       again.
  const oldInputFiles = builderState.entryPointsData[key].inputFiles;
  const inputFilesDiff = diffInputFiles(oldInputFiles, inputFiles);
  const hasNewInputFiles = inputFilesDiff.add.length > 0;

  // Update entryPointsData
  builderState.entryPointsData[key] = {
    ...builderState.entryPointsData[key],
    inputFiles,
    hasError: false,
    transpilePromise: null,
    needsReTranspile:
      builderState.entryPointsData[key].needsReTranspile || hasNewInputFiles,
  };

  // Update srcPathsData
  const srcPathInputFiles = Object.keys(builderState.entryPointsData)
    .filter((key) => builderState.entryPointsData[key].srcPath === srcPath)
    .map((key) => builderState.entryPointsData[key].inputFiles)
    .flat();
  builderState.srcPathsData[srcPath] = {
    ...builderState.srcPathsData[srcPath],
    inputFiles: array.unique(srcPathInputFiles),
    needsReCheck: true,
  };

  // Update watched files index
  inputFilesDiff.add.forEach((file) => {
    builderState.watchedFilesIndex[file] =
      builderState.watchedFilesIndex[file] || [];
    builderState.watchedFilesIndex[file].push(key);
  });
  inputFilesDiff.remove.forEach((file) => {
    const index = builderState.watchedFilesIndex[file].indexOf(key);
    if (index > -1) {
      builderState.watchedFilesIndex[file].splice(index, 1);
    }
    if (builderState.watchedFilesIndex[file] === 0) {
      delete builderState.watchedFilesIndex[file];
    }
  });

  // Update watcher
  if (inputFilesDiff.add.length > 0) {
    watcher.add(inputFilesDiff.add);
  }
  if (inputFilesDiff.remove.length > 0) {
    await watcher.unwatch(inputFilesDiff.remove);
  }

  // Fullfil pending requests
  if (!builderState.entryPointsData[key].needsReTranspile) {
    builderState.entryPointsData[key].pendingRequestCallbacks.forEach(
      ({ resolve }) => {
        resolve();
      }
    );
  }

  await updateBuilder();
}
async function onReTranspileFailed(srcPath, handler) {
  const key = `${srcPath}/${handler}`;

  // Update entryPointsData
  builderState.entryPointsData[key] = {
    ...builderState.entryPointsData[key],
    hasError: true,
    transpilePromise: null,
  };

  // Fullfil pending requests
  if (!builderState.entryPointsData[key].needsReTranspile) {
    builderState.entryPointsData[key].pendingRequestCallbacks.forEach(
      ({ reject }) => {
        reject(`Failed to transpile srcPath ${srcPath} handler ${handler}`);
      }
    );
  }

  await updateBuilder();
}
function onLintAndTypeCheckStarted({ srcPath, lintProcess, typeCheckProcess }) {
  // Update srcPath index
  builderState.srcPathsData[srcPath] = {
    ...builderState.srcPathsData[srcPath],
    lintProcess,
    typeCheckProcess,
    needsReCheck: false,
  };
}
async function onLintDone(srcPath) {
  builderState.srcPathsData[srcPath] = {
    ...builderState.srcPathsData[srcPath],
    lintProcess: null,
  };

  // Print rebuilding message
  const isChecking = Object.keys(builderState.srcPathsData).some(
    (key) =>
      builderState.srcPathsData[key].lintProcess ||
      builderState.srcPathsData[key].typeCheckProcess
  );
  if (!isChecking && builderState.isRebuilding) {
    builderState.isRebuilding = false;
    builderLogger.info("Done building");
  }

  await updateBuilder();
}
async function onTypeCheckDone(srcPath) {
  builderState.srcPathsData[srcPath] = {
    ...builderState.srcPathsData[srcPath],
    typeCheckProcess: null,
  };

  // Print rebuilding message
  const isChecking = Object.keys(builderState.srcPathsData).some(
    (key) =>
      builderState.srcPathsData[key].lintProcess ||
      builderState.srcPathsData[key].typeCheckProcess
  );
  if (!isChecking && builderState.isRebuilding) {
    builderState.isRebuilding = false;
    builderLogger.info("Done building");
  }

  await updateBuilder();
}

async function transpile(srcPath, handler) {
  const metafile = getEsbuildMetafilePath(srcPath, handler);
  const outSrcPath = path.join(srcPath, paths.appBuildDir);

  const fullPath = await getHandlerFilePath(srcPath, handler);

  const tsconfigPath = path.join(paths.appPath, srcPath, "tsconfig.json");
  const isTs = await checkFileExists(tsconfigPath);
  const tsconfig = isTs ? tsconfigPath : undefined;

  const external = await getAllExternalsForHandler(srcPath);

  const esbuildOptions = {
    external,
    metafile,
    tsconfig,
    bundle: true,
    format: "cjs",
    sourcemap: true,
    platform: "node",
    incremental: true,
    entryPoints: [fullPath],
    outdir: path.join(paths.appPath, outSrcPath),
  };

  builderLogger.debug(`Transpiling ${handler}...`);

  const esbuilder = await esbuild.build(esbuildOptions);

  return onTranspileSucceeded(srcPath, handler, {
    tsconfig,
    esbuilder,
    outHandler: {
      handler,
      srcPath: outSrcPath,
    },
    inputFiles: await getInputFilesFromEsbuildMetafile(metafile),
  });
}
async function reTranspiler(srcPath, handler) {
  try {
    const key = buildEntryPointKey(srcPath, handler);
    const { esbuilder } = builderState.entryPointsData[key];
    await esbuilder.rebuild();

    // Mock esbuild taking long to rebuild
    if (MOCK_SLOW_ESBUILD_RETRANSPILE_IN_MS) {
      builderLogger.debug(
        `Mock rebuild wait (${MOCK_SLOW_ESBUILD_RETRANSPILE_IN_MS}ms)...`
      );
      await sleep(MOCK_SLOW_ESBUILD_RETRANSPILE_IN_MS);
      builderLogger.debug(`Mock rebuild wait done`);
    }

    const metafile = getEsbuildMetafilePath(srcPath, handler);
    const inputFiles = await getInputFilesFromEsbuildMetafile(metafile);
    await onReTranspileSucceeded(srcPath, handler, { inputFiles });
  } catch (e) {
    builderLogger.error("reTranspiler error", e);
    await onReTranspileFailed(srcPath, handler);
  }
}

function lint(srcPath) {
  const { inputFiles } = builderState.srcPathsData[srcPath];

  const process = spawn(
    path.join(paths.appNodeModules, ".bin", "eslint"),
    [
      "--no-error-on-unmatched-pattern",
      "--config",
      path.join(paths.appBuildPath, ".eslintrc.internal.js"),
      path.join(paths.ownPath, "scripts", "util", ".eslintrc.internal.js"),
      "--ext",
      ".js,.ts",
      "--fix",
      // Handling nested ESLint projects in Yarn Workspaces
      // https://github.com/serverless-stack/serverless-stack/issues/11
      "--resolve-plugins-relative-to",
      ".",
      ...inputFiles,
    ],
    // TODO: Check if setting the cwd to the root is okay
    { stdio: "inherit", cwd: paths.appPath }
  );

  process.on("close", (code) => {
    builderLogger.debug(`linter exited with code ${code}`);
    onLintDone(srcPath);
  });

  return process;
}
function typeCheck(srcPath) {
  const { tsconfig, inputFiles } = builderState.srcPathsData[srcPath];
  const tsFiles = inputFiles.filter((file) => file.endsWith(".ts"));

  if (!tsconfig) {
    return null;
  }

  const process = spawn(
    path.join(paths.appNodeModules, ".bin", "tsc"),
    ["--noEmit", ...tsFiles],
    {
      stdio: "inherit",
      cwd: path.join(paths.appPath, srcPath),
    }
  );

  process.on("close", (code) => {
    builderLogger.debug(`type checker exited with code ${code}`);
    onTypeCheckDone(srcPath);
  });

  return process;
}

/////////////////////////////
// Builder State functions //
/////////////////////////////

function initializeBuilderState(entryPoints) {
  entryPoints.forEach(({ srcPath, handler }) => {
    const key = buildEntryPointKey(srcPath, handler);
    builderState.entryPointsData[key] = {
      ...entryPointDataTemplateObject,
      srcPath,
      handler,
    };
  });
}

function buildEntryPointKey(srcPath, handler) {
  return `${srcPath}/${handler}`;
}
function getAllWatchedFiles() {
  return Object.keys(builderState.watchedFilesIndex);
}
function getAllSrcPaths() {
  return Object.keys(builderState.srcPathsData);
}
function serializeState() {
  const {
    isRebuilding,
    entryPointsData,
    srcPathsData,
    watchedFilesIndex,
  } = builderState;
  return JSON.stringify(
    {
      isRebuilding,
      entryPointsData: Object.keys(entryPointsData).reduce(
        (acc, key) => ({
          ...acc,
          [key]: {
            hasError: entryPointsData[key].hasError,
            inputFiles: entryPointsData[key].inputFiles,
            transpilePromise:
              entryPointsData[key].transpilePromise && "<Promise>",
            needsReTranspile: entryPointsData[key].needsReTranspile,
          },
          //[key]: { ...entryPointsData[key],
          //  transpilePromise: entryPointsData[key].transpilePromise && '<Promise>'
          //},
        }),
        {}
      ),
      srcPathsData: Object.keys(srcPathsData).reduce(
        (acc, key) => ({
          ...acc,
          [key]: {
            inputFiles: srcPathsData[key].inputFiles,
            lintProcess: srcPathsData[key].lintProcess && "<ChildProcess>",
            typeCheckProcess:
              srcPathsData[key].typeCheckProcess && "<ChildProcess>",
            needsReCheck: srcPathsData[key].needsReCheck,
          },
          //[key]: { ...srcPathsData[key],
          //  lintProcess: srcPathsData[key].lintProcess && '<ChildProcess>',
          //  typeCheckProcess: srcPathsData[key].typeCheckProcess && '<ChildProcess>',
          //},
        }),
        {}
      ),
      watchedFilesIndex,
    },
    null,
    2
  );
}

////////////////////////////
// Builder Util functions //
////////////////////////////

async function checkFileExists(file) {
  return fs.promises
    .access(file, fs.constants.F_OK)
    .then(() => true)
    .catch(() => false);
}

async function getHandlerFilePath(srcPath, handler) {
  const parts = handler.split(".");
  const name = parts[0];

  const jsFile = path.join(paths.appPath, srcPath, `${name}.js`);

  if (await checkFileExists(jsFile)) {
    return jsFile;
  }

  const tsFile = path.join(paths.appPath, srcPath, `${name}.ts`);

  if (await checkFileExists(tsFile)) {
    return tsFile;
  }

  return jsFile;
}

async function getAllExternalsForHandler(srcPath) {
  let externals;

  try {
    const packageJson = JSON.parse(
      await fs.promises.readFile(path.join(srcPath, "package.json"), {
        encoding: "utf-8",
      })
    );
    externals = Object.keys({
      ...(packageJson.dependencies || {}),
      ...(packageJson.devDependencies || {}),
      ...(packageJson.peerDependencies || {}),
    });
  } catch (e) {
    builderLogger.debug(`No package.json found in ${srcPath}`);
    externals = [];
  }

  return externals;
}

async function getTranspiledHandler(srcPath, handler) {
  const key = buildEntryPointKey(srcPath, handler);
  const entryPointData = builderState.entryPointsData[key];
  if (entryPointData.transpilePromise || entryPointData.needsReTranspile) {
    builderLogger.debug(`Waiting for re-transpiler output for ${handler}...`);
    await new Promise((resolve, reject) =>
      entryPointData.pendingRequestCallbacks.push({ resolve, reject })
    );
    builderLogger.debug(`Waited for re-transpiler output for ${handler}`);
  }

  return entryPointData.outHandler;
}

function getEsbuildMetafilePath(srcPath, handler) {
  const key = `${srcPath}/${handler}`.replace(/[/.]/g, "-");
  const outSrcFullPath = path.join(paths.appPath, srcPath, paths.appBuildDir);

  return path.join(outSrcFullPath, `.esbuild.${key}.json`);
}

async function getInputFilesFromEsbuildMetafile(file) {
  let metaJson;

  try {
    metaJson = JSON.parse(
      await fs.promises.readFile(file, { encoding: "utf-8" })
    );
  } catch (e) {
    builderLogger.error("There was a problem reading the build metafile", e);
  }

  return Object.keys(metaJson.inputs).map((input) => path.resolve(input));
}

function diffInputFiles(oldList, newList) {
  const remove = [];
  const add = [];

  oldList.forEach((item) => newList.indexOf(item) === -1 && remove.push(item));
  newList.forEach((item) => oldList.indexOf(item) === -1 && add.push(item));

  return { add, remove };
}
function sleep(ms) {
  return new Promise((resolve) => setTimeout(resolve, ms));
}

///////////////////////////////
// Websocke Client functions //
///////////////////////////////

function startClient(debugEndpoint) {
  clientState.ws = new WebSocket(debugEndpoint);

  clientState.ws.on("open", () => {
    clientState.ws.send(JSON.stringify({ action: "client.register" }));
    clientLogger.debug("WebSocket opened");
    startKeepAliveMonitor();
  });

  clientState.ws.on("close", (code, reason) => {
    clientLogger.debug("Websocket closed");
    clientLogger.debug("Debug session closed", { code, reason });

    // Case: disconnected due to new client connected => do not reconnect
    if (code === WEBSOCKET_CLOSE_CODE.NEW_CLIENT_CONNECTED) {
      return;
    }

    // Case: disconnected due to 10min idle or 2hr WebSocket connection limit => reconnect
    clientLogger.debug("Debug session reconnecting...");
    startClient(debugEndpoint);
  });

  clientState.ws.on("error", (e) => {
    clientLogger.error(`WebSocket error: ${e}`);
  });

  clientState.ws.on("message", onClientMessage);
}

<<<<<<< HEAD
function startKeepAliveMonitor() {
  // Cancel existing keep-alive timer
  if (clientState.wsKeepAliveTimer) {
    clientLogger.debug("Clearing existing keep-alive timer...");
    clearTimeout(clientState.wsKeepAliveTimer);
  }

  // Create keep-alive timer
  clientLogger.debug("Creating keep-alive timer...");
  clientState.ws.send(JSON.stringify({ action: "client.heartbeat" }));
  clientState.wsKeepAliveTimer = setInterval(() => {
    if (clientState.ws) {
      clientLogger.debug('Sending keep-alive call');
      clientState.ws.send(JSON.stringify({ action: 'client.keepAlive' }));
    }
  }, 60000);
}
=======
//function startWsKeepAliveWatcher() {
//  setInterval();
//}
>>>>>>> 8675e7be

async function onClientMessage(message) {
  clientLogger.debug(`Message received: ${message}`);

  const data = JSON.parse(message);

  // Handle actions
  if (data.action === "server.clientRegistered") {
    clientLogger.info("Debug session started. Listening for requests...");
    clientLogger.debug(`Client connection id: ${data.clientConnectionId}`);
    return;
  }
  if (data.action === "server.clientDisconnectedDueToNewClient") {
    clientLogger.warn(
      "A new debug session has been started. This session will be closed..."
    );
    clientState.ws.close(WEBSOCKET_CLOSE_CODE.NEW_CLIENT_CONNECTED);
    return;
  }
  if (data.action === "server.failedToSendResponseDueToStubDisconnected") {
    clientLogger.error(
      chalk.grey(data.debugRequestId) +
        " Failed to send a response because the Lambda function is disconnected"
    );
    return;
  }
  if (data.action === "server.failedToSendResponseDueToUnknown") {
    clientLogger.error(
      chalk.grey(data.debugRequestId) +
        " Failed to send a response to the Lambda function"
    );
    return;
  }
  if (data.action !== "stub.lambdaRequest") {
    return;
  }

  const {
    stubConnectionId,
    event,
    context,
    env,
    debugRequestId,
    debugRequestTimeoutInMs,
    debugSrcPath,
    debugSrcHandler,
  } = data;

  // Print request info
  const eventSource = parseEventSource(event);
  const eventSourceDesc =
    eventSource === null
      ? " invoked"
      : ` invoked by ${chalk.cyan(eventSource)}`;
  clientLogger.info(
    chalk.grey(
      `${context.awsRequestId} REQUEST ${chalk.cyan(
        env.AWS_LAMBDA_FUNCTION_NAME
      )} [${debugSrcPath}/${debugSrcHandler}]${eventSourceDesc}`
    )
  );
  clientLogger.debug(chalk.grey(JSON.stringify(event)));

  // From Lambda /var/runtime/bootstrap
  // https://link.medium.com/7ir11kKjwbb
  const newSpace = Math.floor(context.memoryLimitInMB / 10);
  const semiSpace = Math.floor(newSpace / 2);
  const oldSpace = context.memoryLimitInMB - newSpace;

  let transpiledHandler;

  try {
    transpiledHandler = await getTranspiledHandler(
      debugSrcPath,
      debugSrcHandler
    );
  } catch (e) {
    clientLogger.error("Get trasnspiler handler error", e);
    // TODO: Handle esbuild transpilation error
    return;
  }

  let lambdaResponse;
  const lambda = spawn(
    "node",
    [
      `--max-old-space-size=${oldSpace}`,
      `--max-semi-space-size=${semiSpace}`,
      "--max-http-header-size=81920", // HTTP header limit of 8KB
      path.join(paths.ownPath, "assets", "lambda-invoke", "bootstrap.js"),
      JSON.stringify(event),
      JSON.stringify(context),
      //"./src", // Local path to the Lambda functions
      transpiledHandler.srcPath,
      //"hello.handler",
      transpiledHandler.handler,
    ],
    {
      stdio: ["inherit", "inherit", "inherit", "ipc"],
      cwd: paths.appPath,
      env: { ...process.env, ...env },
    }
  );
  const timer = setLambdaTimeoutTimer(
    lambda,
    handleResponse,
    debugRequestTimeoutInMs
  );

  function parseEventSource(event) {
    try {
      // HTTP
      if (
        ["2.0", "1.0"].includes(event.version) &&
        event.requestContext.apiId
      ) {
        return event.version === "1.0"
          ? `API ${event.httpMethod} ${event.path}`
          : `API ${event.requestContext.http.method} ${event.rawPath}`;
      }

      // HTTP Authorizer
      if (["TOKEN", "REQUEST"].includes(event.type) && event.methodArn) {
        return "API authorizer";
      }

      if (event.Records && event.Records.length > 0) {
        // SNS
        if (event.Records[0].EventSource === "aws:sns") {
          // TopicArn: arn:aws:sns:us-east-1:123456789012:ExampleTopic
          const topics = array.unique(
            event.Records.map((record) => record.Sns.TopicArn.split(":").pop())
          );
          return topics.length === 1
            ? `SNS topic ${topics[0]}`
            : `SNS topics: ${topics.join(", ")}`;
        }
        // SQS
        if (event.Records.EventSource === "aws:sqs") {
          // eventSourceARN: arn:aws:sqs:us-east-1:123456789012:MyQueue
          const names = array.unique(
            event.Records.map((record) =>
              record.eventSourceARN.split(":").pop()
            )
          );
          return names.length === 1
            ? `SQS queue ${names[0]}`
            : `SQS queues: ${names.join(", ")}`;
        }
        // DynamoDB
        if (event.Records.EventSource === "aws:dynamodb") {
          return "DynamoDB";
        }
      }
    } catch (e) {
      clientLogger.debug(`Failed to parse event source ${e}`);
    }

    return null;
  }

  function handleResponse(response) {
    switch (response.type) {
      case "success":
      case "failure":
      case "timeout":
        lambdaResponse = response;
        break;
      default:
    }
  }

  function returnLambdaResponse() {
    // Handle timeout: do not send a response, let stub timeout
    if (lambdaResponse.type === "timeout") {
      clientLogger.info(
        chalk.grey(
          `${context.awsRequestId} ${chalk.red("ERROR")} Lambda timed out`
        )
      );
      return;
    }

    // handle success/failure
    if (lambdaResponse.type === "success") {
      clientLogger.info(
        chalk.grey(
          `${context.awsRequestId} RESPONSE ${JSON.stringify(
            lambdaResponse.data
          )}`
        )
      );
    } else if (lambdaResponse.type === "failure") {
      const errorMessage = lambdaResponse.error.message || lambdaResponse.error;
      clientLogger.info(lambdaResponse.error);
      clientLogger.error(chalk.grey(context.awsRequestId) + ` ${errorMessage}`);
    }
    clientState.ws.send(
      JSON.stringify({
        debugRequestId,
        stubConnectionId,
        action: "client.lambdaResponse",
        responseData: lambdaResponse.data,
        responseError: lambdaResponse.error,
      })
    );
  }

  lambda.on("message", handleResponse);
  lambda.on("exit", function () {
    returnLambdaResponse();
    clearTimeout(timer);
  });
}

function setLambdaTimeoutTimer(lambda, handleResponse, timeoutInMs) {
  return setTimeout(function () {
    handleResponse({ type: "timeout" });

    try {
      process.kill(lambda.pid, "SIGKILL");
    } catch (e) {
      clientLogger.error("Cannot kill timed out Lambda", e);
    }
  }, timeoutInMs);
}<|MERGE_RESOLUTION|>--- conflicted
+++ resolved
@@ -793,7 +793,6 @@
   clientState.ws.on("message", onClientMessage);
 }
 
-<<<<<<< HEAD
 function startKeepAliveMonitor() {
   // Cancel existing keep-alive timer
   if (clientState.wsKeepAliveTimer) {
@@ -811,11 +810,6 @@
     }
   }, 60000);
 }
-=======
-//function startWsKeepAliveWatcher() {
-//  setInterval();
-//}
->>>>>>> 8675e7be
 
 async function onClientMessage(message) {
   clientLogger.debug(`Message received: ${message}`);
