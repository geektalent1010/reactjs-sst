"use strict";

const path = require("path");
const util = require("util");
const fs = require("fs-extra");
const chalk = require("chalk");
const esbuild = require("esbuild");
const spawn = require("cross-spawn");
const sstCore = require("@serverless-stack/core");
const exec = util.promisify(require("child_process").exec);

const paths = require("./paths");
const { exitWithMessage } = require("./processHelpers");

const logger = sstCore.logger;

const buildDir = path.join(paths.appBuildPath, "lib");
const tsconfig = path.join(paths.appPath, "tsconfig.json");

const DEFAULT_STAGE = "dev";
const DEFAULT_NAME = "my-app";
const DEFAULT_REGION = "us-east-1";
const DEFAULT_LINT = true;

async function checkFileExists(file) {
  return fs.promises
    .access(file, fs.constants.F_OK)
    .then(() => true)
    .catch(() => false);
}

function getEsbuildTarget() {
  return "node" + process.version.slice(1);
}

/**
 * Finds the path to the tsc package executable by converting the file path of:
 * /Users/spongebob/serverless-stack/node_modules/typescript/dist/index.js
 * to:
 * /Users/spongebob/serverless-stack/node_modules/.bin/tsc
 */
function getTsBinPath() {
  const pkg = "typescript";
  const filePath = require.resolve(pkg);
  const matches = filePath.match(/(^.*[/\\]node_modules)[/\\].*$/);

  if (matches === null || !matches[1]) {
    throw new Error(`There was a problem finding ${pkg}`);
  }

  return path.join(matches[1], ".bin", "tsc");
}

async function getAppPackageJson() {
  const srcPath = paths.appPackageJson;

  try {
    return await fs.readJson(srcPath);
  } catch (e) {
    exitWithMessage(`No valid package.json found in ${srcPath}`);
  }
}

function getExternalModules(packageJson) {
  return Object.keys({
    ...(packageJson.dependencies || {}),
    ...(packageJson.devDependencies || {}),
    ...(packageJson.peerDependencies || {}),
  });
}

async function getInputFilesFromEsbuildMetafile(file) {
  let metaJson;

  try {
    metaJson = await fs.readJson(file);
  } catch (e) {
    logger.debug(e);
    exitWithMessage("\nThere was a problem reading the build metafile.\n");
  }

  return Object.keys(metaJson.inputs).map((input) => path.resolve(input));
}

function filterMismatchedVersion(deps, version) {
  const mismatched = [];

  for (let dep in deps) {
    if (/^@?aws-cdk/.test(dep) && deps[dep] !== version) {
      mismatched.push(dep);
    }
  }

  return mismatched;
}

function formatDepsForInstall(depsList, version) {
  return depsList.map((dep) => `${dep}@${version}`).join(" ");
}

/**
 * Check if the user's app is using the exact version of the currently supported
 * AWS CDK version that Serverless Stack is using. If not, then show an error
 * message with update instructions.
 * More here
 *  - For TS: https://github.com/aws/aws-cdk/issues/542
 *  - For JS: https://github.com/aws/aws-cdk/issues/9578
 */
function runCdkVersionMatch(packageJson, cliInfo) {
  const usingYarn = cliInfo.usingYarn;
  const helpUrl =
    "https://github.com/serverless-stack/serverless-stack#cdk-version-mismatch";

  const cdkVersion = cliInfo.cdkVersion;

  const mismatchedDeps = filterMismatchedVersion(
    packageJson.dependencies,
    cdkVersion
  );
  const mismatchedDevDeps = filterMismatchedVersion(
    packageJson.devDependencies,
    cdkVersion
  );

  if (mismatchedDeps.length === 0 && mismatchedDevDeps.length === 0) {
    return;
  }

  logger.info("");
  logger.error(
    `Mismatched versions of AWS CDK packages. Serverless Stack currently supports ${chalk.bold(
      cdkVersion
    )}. Fix using:\n`
  );

  if (mismatchedDeps.length > 0) {
    const depString = formatDepsForInstall(mismatchedDeps, cdkVersion);
    logger.info(
      usingYarn
        ? `  yarn add ${depString} --exact`
        : `  npm install ${depString} --save-exact`
    );
  }
  if (mismatchedDevDeps.length > 0) {
    const devDepString = formatDepsForInstall(mismatchedDevDeps, cdkVersion);
    logger.info(
      usingYarn
        ? `  yarn add ${devDepString} --dev --exact`
        : `  npm install ${devDepString} --save-dev --save-exact`
    );
  }

  logger.info(`\nLearn more about it here — ${helpUrl}\n`);
}

async function lint(inputFiles) {
  inputFiles = inputFiles.filter(
    (file) =>
      file.indexOf("node_modules") === -1 &&
      (file.endsWith(".ts") || file.endsWith(".js"))
  );

  logger.info(chalk.grey("Linting source"));

  const response = spawn.sync(
    "node",
    [
      path.join(paths.appBuildPath, "eslint.js"),
      process.env.NO_COLOR === "true" ? "--no-color" : "--color",
      ...inputFiles,
    ],
    // Using the ownPath instead of the appPath because there are cases
    // where npm flattens the dependecies and this casues eslint to be
    // unable to find the parsers and plugins. The ownPath hack seems
    // to fix this issue.
    // https://github.com/serverless-stack/serverless-stack/pull/68
    // Steps to replicate, repo: https://github.com/jayair/sst-eu-example
    // Do `yarn add standard -D` and `sst build`
    { stdio: "inherit", cwd: paths.ownPath }
  );

  if (response.error) {
    logger.info(response.error);
    exitWithMessage("There was a problem linting the source.");
  } else if (response.stderr) {
    logger.info(response.stderr);
    exitWithMessage("There was a problem linting the source.");
  } else if (response.status === 1) {
    exitWithMessage("There was a problem linting the source.");
  } else if (response.stdout) {
    logger.debug(response.stdout);
  }
}

async function typeCheck(inputFiles) {
  inputFiles = inputFiles.filter((file) => file.endsWith(".ts"));

  if (inputFiles.length === 0) {
    return;
  }

  logger.info(chalk.grey("Running type checker"));

  try {
    const { stdout, stderr } = await exec(
      [
        getTsBinPath(),
        "--pretty",
        process.env.NO_COLOR === "true" ? "false" : "true",
        "--noEmit",
      ].join(" "),
      { cwd: paths.appPath }
    );
    if (stdout) {
      logger.info(stdout);
    }
    if (stderr) {
      logger.info(stderr);
    }
  } catch (e) {
    if (e.stdout) {
      logger.info(e.stdout);
    } else if (e.stderr) {
      logger.info(e.stderr);
    } else {
      logger.info(e);
    }
    exitWithMessage("There was a problem type checking the source.");
  }
}

function runChecks(appliedConfig, inputFiles) {
  return appliedConfig.lint
    ? Promise.allSettled([lint(inputFiles), typeCheck(inputFiles)])
    : Promise.allSettled([typeCheck(inputFiles)]);
}

async function transpile(cliInfo) {
  let extension = "js";

  const isTs = await checkFileExists(tsconfig);
  const appPackageJson = await getAppPackageJson();
  const external = getExternalModules(appPackageJson);

  runCdkVersionMatch(appPackageJson, cliInfo);

  if (isTs) {
    extension = "ts";
    logger.info(chalk.grey("Detected tsconfig.json"));
  }

  const metafile = path.join(buildDir, ".esbuild.json");
  const entryPoint = path.join(paths.appLibPath, `index.${extension}`);

  if (!(await checkFileExists(entryPoint))) {
    exitWithMessage(
      `\nCannot find app handler. Make sure to add a "lib/index.${extension}" file.\n`
    );
  }

  logger.info(chalk.grey("Transpiling source"));

  try {
    await esbuild.build({
      external,
      metafile,
      bundle: true,
      format: "cjs",
      sourcemap: true,
      platform: "node",
      outdir: buildDir,
      entryPoints: [entryPoint],
      target: [getEsbuildTarget()],
      tsconfig: isTs ? tsconfig : undefined,
      color: process.env.NO_COLOR !== "true",
    });
  } catch (e) {
    // Not printing to screen because we are letting esbuild print
    // the error directly
    logger.debug(e);
    exitWithMessage("There was a problem transpiling the source.");
  }

  return await getInputFilesFromEsbuildMetafile(metafile);
}

function copyConfigFiles() {
  // Copy this file because we need it in the Lambda build process as well
  return fs.copy(
    path.join(paths.ownPath, "assets", "cdk-wrapper", "eslint.js"),
    path.join(paths.appBuildPath, "eslint.js")
  );
}

function copyWrapperFiles() {
  return fs.copy(
    path.join(paths.ownPath, "assets", "cdk-wrapper", "run.js"),
    path.join(paths.appBuildPath, "run.js")
  );
}

async function applyConfig(argv) {
  const configPath = path.join(paths.appPath, "sst.json");

  if (!(await checkFileExists(configPath))) {
    exitWithMessage(
      `\nAdd the ${chalk.bold(
        "sst.json"
      )} config file in your project root to get started. Or use the ${chalk.bold(
        "create-serverless-stack"
      )} CLI to create a new project.\n`
    );
  }

  let config;

  try {
    config = await fs.readJson(configPath);
  } catch (e) {
    exitWithMessage(
      `\nThere was a problem reading the ${chalk.bold(
        "sst.json"
      )} config file. Make sure it is in valid JSON format.\n`
    );
  }

  if (!config.name || config.name.trim() === "") {
    exitWithMessage(
      `\nGive your Serverless Stack app a ${chalk.bold(
        "name"
      )} in the ${chalk.bold("sst.json")}.\n\n  "name": "my-sst-app"\n`
    );
  }

  config.name = config.name || DEFAULT_NAME;
  config.stage = argv.stage || config.stage || DEFAULT_STAGE;
  config.lint = config.lint === false ? false : DEFAULT_LINT;
  config.region = argv.region || config.region || DEFAULT_REGION;

  return config;
}

async function writeConfig(config) {
  logger.info(chalk.grey("Preparing your SST app"));

  await fs.writeJson(path.join(paths.appBuildPath, "sst-merged.json"), config);
}

async function prepareCdk(argv, cliInfo, config) {
  let appliedConfig = config;

  if (!config) {
    appliedConfig = await applyConfig(argv);
  }

  await writeConfig(appliedConfig);

  await copyConfigFiles();
  await copyWrapperFiles();

  const inputFiles = await transpile(cliInfo);

  await runChecks(appliedConfig, inputFiles);

  return { config: appliedConfig, inputFiles };
}

async function synth(options) {
  let results;

  try {
    results = await sstCore.synth(options);
  } catch (e) {
    exitWithMessage(e.message);
  }

  return results;
}

async function deployInit(options, stackName) {
  let results;

  try {
    results = await sstCore.deployInit(options, stackName);
  } catch (e) {
    exitWithMessage(e.message);
  }

  return results;
}

async function deployPoll(options, stackStates) {
  let results;

  try {
    results = await sstCore.deployPoll(options, stackStates);
  } catch (e) {
    exitWithMessage(e.message);
  }

  return results;
}

async function destroyInit(options, stackName) {
  let results;

  try {
    results = await sstCore.destroyInit(options, stackName);
  } catch (e) {
    exitWithMessage(e.message);
  }

  return results;
}

async function destroyPoll(options, stackStates) {
  let results;

  try {
    results = await sstCore.destroyPoll(options, stackStates);
  } catch (e) {
    exitWithMessage(e.message);
  }

  return results;
}

module.exports = {
  synth,
  deployInit,
  deployPoll,
  prepareCdk,
  destroyInit,
  destroyPoll,
  applyConfig,
  getTsBinPath,
<<<<<<< HEAD
=======
  parallelDeploy,
  parallelDestroy,
  getEsbuildTarget,
>>>>>>> a6df996e
};<|MERGE_RESOLUTION|>--- conflicted
+++ resolved
@@ -434,10 +434,5 @@
   destroyPoll,
   applyConfig,
   getTsBinPath,
-<<<<<<< HEAD
-=======
-  parallelDeploy,
-  parallelDestroy,
   getEsbuildTarget,
->>>>>>> a6df996e
 };